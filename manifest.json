{
  "name": "Roll Together",
<<<<<<< HEAD
  "version": "2.2",
  "description": "Synchronize Crunchyroll Videos and Skip Intros",
=======
  "version": "2.3.0",
  "description": "It's an extension that lets you and a friend synchronize your anime so you can watch together =]",
>>>>>>> 80c7f185
  "background": {
    "scripts": [
      "background.js"
    ],
    "persistent": true
  },
  "content_scripts": [
    {
      "all_frames": true,
      "matches": [
        "*://static.crunchyroll.com/*"
      ],
      "css": [
        "styles.css"
      ],
      "js": [
        "content_script.js"
      ]
    }
  ],
  "content_security_policy": "script-src 'self' 'sha256-3Ysffha/L9RFJ1cEzjlxPSHl7yyXbbb05h9eNgaAqgE='; object-src 'self'",
  "permissions": [
    "storage",
    "tabs",
    "activeTab",
    "declarativeContent",
    "*://www.crunchyroll.com/*",
    "*://static.crunchyroll.com/*",
    "*://roll-together-intro-skip.herokuapp.com/*"
  ],
  "page_action": {
    "default_popup": "popup.html",
    "default_icon": {
      "16": "images/get_started16.png",
      "32": "images/get_started32.png",
      "48": "images/get_started48.png",
      "128": "images/get_started128.png"
    }
  },
  "icons": {
    "16": "images/get_started16.png",
    "32": "images/get_started32.png",
    "48": "images/get_started48.png",
    "128": "images/get_started128.png"
  },
  "options_page": "options.html",
  "manifest_version": 2
}<|MERGE_RESOLUTION|>--- conflicted
+++ resolved
@@ -1,12 +1,7 @@
 {
   "name": "Roll Together",
-<<<<<<< HEAD
   "version": "2.2",
   "description": "Synchronize Crunchyroll Videos and Skip Intros",
-=======
-  "version": "2.3.0",
-  "description": "It's an extension that lets you and a friend synchronize your anime so you can watch together =]",
->>>>>>> 80c7f185
   "background": {
     "scripts": [
       "background.js"
